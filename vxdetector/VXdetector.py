#!/usr/bin/python

import argparse
import os
from vxdetector.interact_bowtie2 import mapbowtie2, buildbowtie2
from vxdetector.interact_bedtools import overlap
from vxdetector import Output_counter
import vxdetector.files_manager
import pandas as pd

output = pd.DataFrame({'Read-file': [], 'Number of Reads': [],
                       'Unaligned Reads [%]': [],
                       'Not properly paired': [],
                       'Sequenced variable region': [],
                       'V1': [], 'V2': [], 'V3': [],
                       'V4': [], 'V5': [], 'V6': [],
                       'V7': [], 'V8': [], 'V9': [],
                       'Not aligned to a variable region': []})


def do_statistic():
    global output
    average = output.mean(numeric_only=True).to_frame().T
    average['Read-file'] = ['Average']
    region = (output.iloc[:, [4]].mode().values)
    region = ' / '.join(str(r) for r in region)
    region = region.replace('\'', '')
    region = region.replace('[', '')
    region = region.replace(']', '')
    average['Sequenced variable region'] = region
    if 'Not properly paired' not in average.index:
        average['Not properly paired'] = 'not paired'
    std_dev = output.std(numeric_only=True).to_frame().T
    std_dev['Read-file'] = ['Standard deviation']
    statistic = pd.concat([average, std_dev], axis=0)
    statistic = statistic[['Read-file', 'Number of Reads',
                           'Unaligned Reads [%]', 'Not properly paired',
                           'Sequenced variable region', 'V1', 'V2', 'V3',
                           'V4', 'V5', 'V6', 'V7', 'V8', 'V9',
                           'Not aligned to a variable region']]
    output = pd.concat([statistic, output], axis=0)


def workflow(path, temp_path, file_path, file_type, old_file_name,
             file_name, dir_name, dir_path, mode, read2_file):
    buildbowtie2(path)
    if file_type is not None:
<<<<<<< HEAD
        aligned_path, Error = interact_bowtie2.mapbowtie2(file_path, read2_file,
                                                   path, temp_path, mode,
                                                   file_type)
    else:
        aligned_path, Error = interact_bowtie2.mapbowtie2(file_path, read2_file,
=======
        aligned_path = mapbowtie2(file_path, read2_file,
                                                   path, temp_path, mode,
                                                   file_type)
    else:
        aligned_path = mapbowtie2(file_path, read2_file,
>>>>>>> 26a6cd69
                                                   path, temp_path, mode,
                                                   file_type=' -q')
    # The Programm bowtie2 is used to align the Reads to a reference
    # 16S database.
<<<<<<< HEAD
    if Error is True:
        return new_file, old_file_name
    interact_bedtools.overlap(path, temp_path, aligned_path)
    quit()
=======
    overlap(path, temp_path, aligned_path)
>>>>>>> 26a6cd69
    # look which reads intersect with which variable Region
    if file_type is not None:
        global output
        new_row, new_file = Output_counter.count(temp_path, file_name,
                                                 file_type, path, dir_name,
                                                 dir_path, mode)
        if new_file != old_file_name and old_file_name is not None:
            output.sort_values(by=['Read-file'], inplace=True)
            do_statistic()
            output.to_csv(old_file_name, index=False)
            output = output.iloc[0:0]
        output = pd.concat([output, new_row], axis=0)
        old_file_name = new_file
        return new_file, old_file_name
    else:
        Output_counter.count(temp_path, file_name, file_type, path,
                             dir_name, dir_path, mode)
    # counts the Variable Regions that are found with bedtools and prints the
    # highest probable variable Region (single file) or
    # writes a new file (directory)


def main():
    parser = argparse.ArgumentParser(prog='VX detector', description=(
        'This programm tries to find which variable region of the 16S '
        'sequence was sequencend'))
    parser.add_argument('-d', '--directory', dest='dir_path',
                        help=('Directory path of the directory containing '
                              'multiple fastq or fasta files.'))
    parser.add_argument('-sf', '--single-file', dest='fasta_file',
                        default=None,
                        help=('Filepath of the fastq file containing the '
                              'sequencences of which the variable regions '
                              'are to be verified.'))
    args = parser.parse_args()
    # allows terminal input
    path = files_manager.get_lib()
    temp_path = files_manager.tmp_dir(path, temp_path='')
    # sets the paths of the programm itself and a temporary folder
    file_type = None
    fasta_ext = ('.fasta', '.fa', '.ffa', '.ffn', '.faa', '.frn')
    fastq_ext = ('.fq', '.fastq',)
    old_file_name = None
    if args.fasta_file is None:
        # If a directory was given as input the programm will walk through
        # that directory and search for forward reads.
        # If found it will look for its complementary backward read.
        for root, dirs, files in os.walk(args.dir_path, topdown=True):
            for file in files:
                mode = 'unpaired'
                read2_file = ''
                if '_R2_' in file:
                    continue
                if any(elements in file for elements in fastq_ext):
                    file_name = file
                    read2_file = os.path.join(root, file.replace('_R1_',
                                                                 '_R2_'))
                    rev_exists = os.path.exists(read2_file)
                    if '_R1_' in file_name and rev_exists is True:
                        mode = 'paired'
                    dir_name = root
                    file_path = os.path.join(root, file)
                    file_type = ' -q'
                elif any(elements in file for elements in fasta_ext):
                    file_name = file
                    read2_file = os.path.join(root, file.replace('_R1_',
                                                                 '_R2_'))
                    rev_exists = os.path.exists(read2_file)
                    if '_R1_' in file_name and rev_exists is True:
                        mode = 'paired'
                    dir_name = root
                    file_path = os.path.join(root, file)
                    file_type = ' -f'
                else:
                    continue
                new_file, old_file_name = workflow(path, temp_path, file_path,
                                                   file_type, old_file_name,
                                                   file_name, dir_name,
                                                   args.dir_path, mode,
                                                   read2_file)
        if file_type is None:
            print('There were no FASTA or FASTQ files with 16S sequences '
                  'in this directory')
    else:
        workflow(path, temp_path, args.fasta_file, file_type, old_file_name,
                 file_name='Your file', dir_name='', dir_path='',
                 mode='unpaired', read2_file='')
    files_manager.tmp_dir(path, temp_path)
    if old_file_name is not None:
        do_statistic()
        output.to_csv(old_file_name, index=False)


if __name__ == '__main__':
    main()<|MERGE_RESOLUTION|>--- conflicted
+++ resolved
@@ -45,31 +45,18 @@
              file_name, dir_name, dir_path, mode, read2_file):
     buildbowtie2(path)
     if file_type is not None:
-<<<<<<< HEAD
-        aligned_path, Error = interact_bowtie2.mapbowtie2(file_path, read2_file,
+        aligned_path, Error = mapbowtie2(file_path, read2_file,
                                                    path, temp_path, mode,
                                                    file_type)
     else:
-        aligned_path, Error = interact_bowtie2.mapbowtie2(file_path, read2_file,
-=======
-        aligned_path = mapbowtie2(file_path, read2_file,
-                                                   path, temp_path, mode,
-                                                   file_type)
-    else:
-        aligned_path = mapbowtie2(file_path, read2_file,
->>>>>>> 26a6cd69
-                                                   path, temp_path, mode,
-                                                   file_type=' -q')
+        aligned_path, Error = mapbowtie2(file_path, read2_file,
+                                                          path, temp_path, mode,
+                                                          file_type=' -q')
     # The Programm bowtie2 is used to align the Reads to a reference
     # 16S database.
-<<<<<<< HEAD
     if Error is True:
         return new_file, old_file_name
-    interact_bedtools.overlap(path, temp_path, aligned_path)
-    quit()
-=======
     overlap(path, temp_path, aligned_path)
->>>>>>> 26a6cd69
     # look which reads intersect with which variable Region
     if file_type is not None:
         global output
